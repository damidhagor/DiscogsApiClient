﻿using System.Net;
using DiscogsApiClient.Authentication;
using DiscogsApiClient.Contract;
using DiscogsApiClient.Exceptions;
using DiscogsApiClient.QueryParameters;
using DiscogsApiClient.Serialization;

namespace DiscogsApiClient;

/// <summary>
/// The Discogs api client for making requests to the Discogs api.
/// <para/>
/// It needs an <see cref="IAuthenticationProvider"/> and an initial call to <see cref="DiscogsApiClient.AuthenticateAsync"/>
/// with the corresponding <see cref="IAuthenticationRequest"/> to make the authenticated requests.
/// </summary>
public sealed class DiscogsApiClient : IDiscogsApiClient
{
    private readonly HttpClient _httpClient;
    private readonly IAuthenticationProvider _authenticationProvider;

    /// <inheritdoc/>
    public bool IsAuthenticated => _authenticationProvider.IsAuthenticated;


    /// <summary>
    /// Creates a new <see cref="DiscogsApiClient"/> with injectable options.
    /// </summary>
    /// <param name="httpClient">The HttpClient to be used for the requests.</param>
    /// <param name="authenticationProvider">An implementation of the <see cref="IAuthenticationProvider"/> for the authentication method to be used.</param>
    public DiscogsApiClient(HttpClient httpClient, IAuthenticationProvider authenticationProvider)
    {
        _httpClient = httpClient;
        _authenticationProvider = authenticationProvider;
    }


    /// <inheritdoc/>
    public async Task<IAuthenticationResponse> AuthenticateAsync(IAuthenticationRequest authenticationRequest, CancellationToken cancellationToken)
    {
        return await _authenticationProvider.AuthenticateAsync(authenticationRequest, cancellationToken);
    }


    #region User
    /// <inheritdoc/>
    public async Task<Identity> GetIdentityAsync(CancellationToken cancellationToken)
    {
        if (!IsAuthenticated)
            throw new UnauthorizedDiscogsException();

        using var request = _authenticationProvider.CreateAuthenticatedRequest(HttpMethod.Get, DiscogsApiUrls.OAuthIdentityUrl);
        using var response = await _httpClient.SendAsync(request, cancellationToken);

        await response.CheckAndHandleHttpErrorCodes(cancellationToken);

        var identity = await response.Content.DeserializeAsJsonAsync<Identity>(cancellationToken);

        return identity;
    }

    /// <inheritdoc/>
    public async Task<User> GetUserAsync(string username, CancellationToken cancellationToken)
    {
        if (!IsAuthenticated)
            throw new UnauthorizedDiscogsException();
        if (String.IsNullOrWhiteSpace(username))
            throw new ArgumentException(nameof(username));

        using var request = _authenticationProvider.CreateAuthenticatedRequest(HttpMethod.Get, String.Format(DiscogsApiUrls.UsersUrl, username));
        using var response = await _httpClient.SendAsync(request, cancellationToken);

        await response.CheckAndHandleHttpErrorCodes(cancellationToken);

        var user = await response.Content.DeserializeAsJsonAsync<User>(cancellationToken);

        return user;
    }
    #endregion


    #region Collection Folders
    /// <inheritdoc/>
    public async Task<List<CollectionFolder>> GetCollectionFoldersAsync(string username, CancellationToken cancellationToken)
    {
        if (!IsAuthenticated)
            throw new UnauthorizedDiscogsException();
        if (String.IsNullOrWhiteSpace(username))
            throw new ArgumentException(nameof(username));

        using var request = _authenticationProvider.CreateAuthenticatedRequest(HttpMethod.Get, String.Format(DiscogsApiUrls.CollectionFoldersUrl, username));
        using var response = await _httpClient.SendAsync(request, cancellationToken);

        await response.CheckAndHandleHttpErrorCodes(cancellationToken);

        var collectionFoldersResponse = await response.Content.DeserializeAsJsonAsync<CollectionFoldersResponse>(cancellationToken);

        return collectionFoldersResponse.Folders;
    }

    /// <inheritdoc/>
    public async Task<CollectionFolder> GetCollectionFolderAsync(string username, int folderId, CancellationToken cancellationToken)
    {
        if (!IsAuthenticated)
            throw new UnauthorizedDiscogsException();
        if (String.IsNullOrWhiteSpace(username))
            throw new ArgumentException(nameof(username));

        using var request = _authenticationProvider.CreateAuthenticatedRequest(HttpMethod.Get, $"{String.Format(DiscogsApiUrls.CollectionFoldersUrl, username)}/{folderId}");
        using var response = await _httpClient.SendAsync(request, cancellationToken);

        await response.CheckAndHandleHttpErrorCodes(cancellationToken);

        var collectionFolder = await response.Content.DeserializeAsJsonAsync<CollectionFolder>(cancellationToken);

        return collectionFolder;
    }

    /// <inheritdoc/>
    public async Task<CollectionFolder> CreateCollectionFolderAsync(string username, string folderName, CancellationToken cancellationToken)
    {
        if (!IsAuthenticated)
            throw new UnauthorizedDiscogsException();
        if (String.IsNullOrWhiteSpace(username))
            throw new ArgumentException(nameof(username));
        if (String.IsNullOrWhiteSpace(folderName))
            throw new ArgumentException(nameof(folderName));

        using var request = _authenticationProvider.CreateAuthenticatedRequest(HttpMethod.Post, String.Format(DiscogsApiUrls.CollectionFoldersUrl, username));

        request.Content = CreateJsonContent(new { Name = folderName });

        using var response = await _httpClient.SendAsync(request, cancellationToken);

        await response.CheckAndHandleHttpErrorCodes(cancellationToken);

        var collectionFolder = await response.Content.DeserializeAsJsonAsync<CollectionFolder>(cancellationToken);

        return collectionFolder;
    }

    /// <inheritdoc/>
    public async Task<CollectionFolder> UpdateCollectionFolderAsync(string username, int folderId, string folderName, CancellationToken cancellationToken)
    {
        if (!IsAuthenticated)
            throw new UnauthorizedDiscogsException();
        if (String.IsNullOrWhiteSpace(username))
            throw new ArgumentException(nameof(username));
        if (String.IsNullOrWhiteSpace(folderName))
            throw new ArgumentException(nameof(folderName));

        using var request = _authenticationProvider.CreateAuthenticatedRequest(HttpMethod.Post, $"{String.Format(DiscogsApiUrls.CollectionFoldersUrl, username)}/{folderId}");

        request.Content = CreateJsonContent(new { Name = folderName });

        using var response = await _httpClient.SendAsync(request, cancellationToken);

        await response.CheckAndHandleHttpErrorCodes(cancellationToken);

        var collectionFolder = await response.Content.DeserializeAsJsonAsync<CollectionFolder>(cancellationToken);

        return collectionFolder;
    }

    /// <inheritdoc/>
    public async Task<bool> DeleteCollectionFolderAsync(string username, int folderId, CancellationToken cancellationToken)
    {
        if (!IsAuthenticated)
            throw new UnauthorizedDiscogsException();
        if (String.IsNullOrWhiteSpace(username))
            throw new ArgumentException(nameof(username));

        using var request = _authenticationProvider.CreateAuthenticatedRequest(HttpMethod.Delete, $"{String.Format(DiscogsApiUrls.CollectionFoldersUrl, username)}/{folderId}");
        using var response = await _httpClient.SendAsync(request, cancellationToken);

        await response.CheckAndHandleHttpErrorCodes(cancellationToken);

        return response.StatusCode == HttpStatusCode.NoContent;
    }
    #endregion


    #region Collection Items
    /// <inheritdoc/>
    public async Task<CollectionFolderReleasesResponse> GetCollectionFolderReleasesByFolderIdAsync(string username, int folderId, PaginationQueryParameters paginationQueryParameters, CancellationToken cancellationToken)
    {
        if (!IsAuthenticated)
            throw new UnauthorizedDiscogsException();
        if (String.IsNullOrWhiteSpace(username))
            throw new ArgumentException(nameof(username));

<<<<<<< HEAD
        string url = QueryParameterHelper.AppendPaginationQuery(DiscogsApiUrls.CollectionFolderReleasesUrl, paginationQueryParameters);
=======
        string url = QueryParameterHelper.AppendPaginationQuery(String.Format(DiscogsApiUrls.CollectionFolderReleasesUrl, username, folderId), paginationQueryParameters);
>>>>>>> 23fb3763

        using var request = _authenticationProvider.CreateAuthenticatedRequest(HttpMethod.Get, url);
        using var response = await _httpClient.SendAsync(request, cancellationToken);

        await response.CheckAndHandleHttpErrorCodes(cancellationToken);

        var collectionFolderReleasesResponse = await response.Content.DeserializeAsJsonAsync<CollectionFolderReleasesResponse>(cancellationToken);

        return collectionFolderReleasesResponse;
    }

    /// <inheritdoc/>
    public async Task<CollectionFolderRelease> AddReleaseToCollectionFolderAsync(string username, int folderId, int releaseId, CancellationToken cancellationToken)
    {
        if (!IsAuthenticated)
            throw new UnauthorizedDiscogsException();
        if (String.IsNullOrWhiteSpace(username))
            throw new ArgumentException(nameof(username));

        using var request = _authenticationProvider.CreateAuthenticatedRequest(HttpMethod.Post, String.Format(DiscogsApiUrls.CollectionFolderAddReleaseUrl, username, folderId, releaseId));
        using var response = await _httpClient.SendAsync(request, cancellationToken);

        await response.CheckAndHandleHttpErrorCodes(cancellationToken);

        var collectionFolderRelease = await response.Content.DeserializeAsJsonAsync<CollectionFolderRelease>(cancellationToken);

        return collectionFolderRelease;
    }

    /// <inheritdoc/>
    public async Task<bool> DeleteReleaseFromCollectionFolderAsync(string username, int folderId, int releaseId, int instanceId, CancellationToken cancellationToken)
    {
        if (!IsAuthenticated)
            throw new UnauthorizedDiscogsException();
        if (String.IsNullOrWhiteSpace(username))
            throw new ArgumentException(nameof(username));

        using var request = _authenticationProvider.CreateAuthenticatedRequest(HttpMethod.Delete, String.Format(DiscogsApiUrls.CollectionFolderDeleteReleaseUrl, username, folderId, releaseId, instanceId));
        using var response = await _httpClient.SendAsync(request, cancellationToken);

        await response.CheckAndHandleHttpErrorCodes(cancellationToken);

        return response.StatusCode == HttpStatusCode.NoContent;
    }
    #endregion


    #region Wantlist
    /// <inheritdoc/>
    public async Task<WantlistReleasesResponse> GetWantlistReleasesAsync(string username, PaginationQueryParameters paginationQueryParameters, CancellationToken cancellationToken)
    {
        if (!IsAuthenticated)
            throw new UnauthorizedDiscogsException();
        if (String.IsNullOrWhiteSpace(username))
            throw new ArgumentException(nameof(username));

        string url = QueryParameterHelper.AppendPaginationQuery(String.Format(DiscogsApiUrls.WantlistUrl, username), paginationQueryParameters);

        using var request = _authenticationProvider.CreateAuthenticatedRequest(HttpMethod.Get, url);
        using var response = await _httpClient.SendAsync(request, cancellationToken);

        await response.CheckAndHandleHttpErrorCodes(cancellationToken);

        var releasesResponse = await response.Content.DeserializeAsJsonAsync<WantlistReleasesResponse>(cancellationToken);

        return releasesResponse;
    }

    /// <inheritdoc/>
    public async Task<WantlistRelease> AddWantlistReleaseAsync(string username, int releaseId, CancellationToken cancellationToken)
    {
        if (!IsAuthenticated)
            throw new UnauthorizedDiscogsException();
        if (String.IsNullOrWhiteSpace(username))
            throw new ArgumentException(nameof(username));

        using var request = _authenticationProvider.CreateAuthenticatedRequest(HttpMethod.Put, String.Format(DiscogsApiUrls.WantlistReleaseUrl, username, releaseId));
        using var response = await _httpClient.SendAsync(request, cancellationToken);

        await response.CheckAndHandleHttpErrorCodes(cancellationToken);

        var release = await response.Content.DeserializeAsJsonAsync<WantlistRelease>(cancellationToken);

        return release;
    }

    /// <inheritdoc/>
    public async Task<bool> DeleteWantlistReleaseAsync(string username, int releaseId, CancellationToken cancellationToken)
    {
        if (!IsAuthenticated)
            throw new UnauthorizedDiscogsException();
        if (String.IsNullOrWhiteSpace(username))
            throw new ArgumentException(nameof(username));

        using var request = _authenticationProvider.CreateAuthenticatedRequest(HttpMethod.Delete, String.Format(DiscogsApiUrls.WantlistReleaseUrl, username, releaseId));
        using var response = await _httpClient.SendAsync(request, cancellationToken);

        await response.CheckAndHandleHttpErrorCodes(cancellationToken);

        return response.StatusCode == HttpStatusCode.NoContent;
    }
    #endregion


    #region Database
    /// <inheritdoc/>
    public async Task<Artist> GetArtistAsync(int artistId, CancellationToken cancellationToken)
    {
        using var request = _authenticationProvider.CreateAuthenticatedRequest(HttpMethod.Get, String.Format(DiscogsApiUrls.ArtistsUrl, artistId));
        using var response = await _httpClient.SendAsync(request, cancellationToken);

        await response.CheckAndHandleHttpErrorCodes(cancellationToken);

        var artist = await response.Content.DeserializeAsJsonAsync<Artist>(cancellationToken);

        return artist;
    }

    /// <inheritdoc/>
    public async Task<ArtistReleasesResponse> GetArtistReleasesAsync(int artistId, PaginationQueryParameters paginationQueryParameters, CancellationToken cancellationToken)
    {
        string url = QueryParameterHelper.AppendPaginationQuery(String.Format(DiscogsApiUrls.ArtistReleasesUrl, artistId), paginationQueryParameters);

        using var request = _authenticationProvider.CreateAuthenticatedRequest(HttpMethod.Get, url);
        using var response = await _httpClient.SendAsync(request, cancellationToken);

        await response.CheckAndHandleHttpErrorCodes(cancellationToken);

        var releasesResponse = await response.Content.DeserializeAsJsonAsync<ArtistReleasesResponse>(cancellationToken);

        return releasesResponse;
    }

    /// <inheritdoc/>
    public async Task<MasterRelease> GetMasterReleaseAsync(int masterReleaseId, CancellationToken cancellationToken)
    {
        using var request = _authenticationProvider.CreateAuthenticatedRequest(HttpMethod.Get, String.Format(DiscogsApiUrls.MasterReleasesUrl, masterReleaseId));
        using var response = await _httpClient.SendAsync(request, cancellationToken);

        await response.CheckAndHandleHttpErrorCodes(cancellationToken);

        var masterRelease = await response.Content.DeserializeAsJsonAsync<MasterRelease>(cancellationToken);

        return masterRelease;
    }

    /// <inheritdoc/>
    public async Task<Release> GetReleaseAsync(int releaseId, CancellationToken cancellationToken)
    {
        using var request = _authenticationProvider.CreateAuthenticatedRequest(HttpMethod.Get, String.Format(DiscogsApiUrls.ReleasesUrl, releaseId));
        using var response = await _httpClient.SendAsync(request, cancellationToken);

        await response.CheckAndHandleHttpErrorCodes(cancellationToken);

        var release = await response.Content.DeserializeAsJsonAsync<Release>(cancellationToken);

        return release;
    }

    /// <inheritdoc/>
    public async Task<ReleaseCommunityRatingResponse> GetReleaseCommunityRatingAsync(int releaseId, CancellationToken cancellationToken)
    {
        using var request = _authenticationProvider.CreateAuthenticatedRequest(HttpMethod.Get, String.Format(DiscogsApiUrls.ReleaseCommunityRatingsUrl, releaseId));
        using var response = await _httpClient.SendAsync(request, cancellationToken);

        await response.CheckAndHandleHttpErrorCodes(cancellationToken);

        var rating = await response.Content.DeserializeAsJsonAsync<ReleaseCommunityRatingResponse>(cancellationToken);

        return rating;
    }

    /// <inheritdoc/>
    public async Task<Label> GetLabelAsync(int labelId, CancellationToken cancellationToken)
    {
        using var request = _authenticationProvider.CreateAuthenticatedRequest(HttpMethod.Get, String.Format(DiscogsApiUrls.LabelsUrl, labelId));
        using var response = await _httpClient.SendAsync(request, cancellationToken);

        await response.CheckAndHandleHttpErrorCodes(cancellationToken);

        var label = await response.Content.DeserializeAsJsonAsync<Label>(cancellationToken);

        return label;
    }

    /// <inheritdoc/>
    public async Task<LabelReleasesResponse> GetLabelReleasesAsync(int labelId, PaginationQueryParameters paginationQueryParameters, CancellationToken cancellationToken)
    {
        string url = QueryParameterHelper.AppendPaginationQuery(String.Format(DiscogsApiUrls.LabelReleasesUrl, labelId), paginationQueryParameters);

        using var request = _authenticationProvider.CreateAuthenticatedRequest(HttpMethod.Get, url);
        using var response = await _httpClient.SendAsync(request, cancellationToken);

        await response.CheckAndHandleHttpErrorCodes(cancellationToken);

        var releasesResponse = await response.Content.DeserializeAsJsonAsync<LabelReleasesResponse>(cancellationToken);

        return releasesResponse;
    }

    /// <inheritdoc/>
    public async Task<SearchResultsResponse> SearchDatabaseAsync(SearchQueryParameters searchQueryParameters, PaginationQueryParameters paginationQueryParameters, CancellationToken cancellationToken)
    {
        string url = QueryParameterHelper.AppendSearchQueryWithPagination(DiscogsApiUrls.SearchUrl, searchQueryParameters, paginationQueryParameters);

        using var request = _authenticationProvider.CreateAuthenticatedRequest(HttpMethod.Get, url);
        using var response = await _httpClient.SendAsync(request, cancellationToken);

        await response.CheckAndHandleHttpErrorCodes(cancellationToken);

        var content = await response.Content.ReadAsStringAsync();
        var searchResultsResponse = await response.Content.DeserializeAsJsonAsync<SearchResultsResponse>(cancellationToken);

        return searchResultsResponse;
    }
    #endregion


    /// <summary>
    /// Helper method to create a Json payload for a request.
    /// </summary>
    /// <typeparam name="T">The type of the serialized payload.</typeparam>
    /// <param name="payload">The payload to serialize.</param>
    /// <returns>the serialized payload in a <see cref="StringContent"/>.</returns>
    private StringContent CreateJsonContent<T>(T payload)
    {
        string json = payload.SerializeAsJson<T>();

        var stringContent = new StringContent(json, System.Text.Encoding.UTF8, "application/json");

        return stringContent;
    }
}
<|MERGE_RESOLUTION|>--- conflicted
+++ resolved
@@ -1,428 +1,424 @@
-﻿using System.Net;
-using DiscogsApiClient.Authentication;
-using DiscogsApiClient.Contract;
-using DiscogsApiClient.Exceptions;
-using DiscogsApiClient.QueryParameters;
-using DiscogsApiClient.Serialization;
-
-namespace DiscogsApiClient;
-
-/// <summary>
-/// The Discogs api client for making requests to the Discogs api.
-/// <para/>
-/// It needs an <see cref="IAuthenticationProvider"/> and an initial call to <see cref="DiscogsApiClient.AuthenticateAsync"/>
-/// with the corresponding <see cref="IAuthenticationRequest"/> to make the authenticated requests.
-/// </summary>
-public sealed class DiscogsApiClient : IDiscogsApiClient
-{
-    private readonly HttpClient _httpClient;
-    private readonly IAuthenticationProvider _authenticationProvider;
-
-    /// <inheritdoc/>
-    public bool IsAuthenticated => _authenticationProvider.IsAuthenticated;
-
-
-    /// <summary>
-    /// Creates a new <see cref="DiscogsApiClient"/> with injectable options.
-    /// </summary>
-    /// <param name="httpClient">The HttpClient to be used for the requests.</param>
-    /// <param name="authenticationProvider">An implementation of the <see cref="IAuthenticationProvider"/> for the authentication method to be used.</param>
-    public DiscogsApiClient(HttpClient httpClient, IAuthenticationProvider authenticationProvider)
-    {
-        _httpClient = httpClient;
-        _authenticationProvider = authenticationProvider;
-    }
-
-
-    /// <inheritdoc/>
-    public async Task<IAuthenticationResponse> AuthenticateAsync(IAuthenticationRequest authenticationRequest, CancellationToken cancellationToken)
-    {
-        return await _authenticationProvider.AuthenticateAsync(authenticationRequest, cancellationToken);
-    }
-
-
-    #region User
-    /// <inheritdoc/>
-    public async Task<Identity> GetIdentityAsync(CancellationToken cancellationToken)
-    {
-        if (!IsAuthenticated)
-            throw new UnauthorizedDiscogsException();
-
-        using var request = _authenticationProvider.CreateAuthenticatedRequest(HttpMethod.Get, DiscogsApiUrls.OAuthIdentityUrl);
-        using var response = await _httpClient.SendAsync(request, cancellationToken);
-
-        await response.CheckAndHandleHttpErrorCodes(cancellationToken);
-
-        var identity = await response.Content.DeserializeAsJsonAsync<Identity>(cancellationToken);
-
-        return identity;
-    }
-
-    /// <inheritdoc/>
-    public async Task<User> GetUserAsync(string username, CancellationToken cancellationToken)
-    {
-        if (!IsAuthenticated)
-            throw new UnauthorizedDiscogsException();
-        if (String.IsNullOrWhiteSpace(username))
-            throw new ArgumentException(nameof(username));
-
-        using var request = _authenticationProvider.CreateAuthenticatedRequest(HttpMethod.Get, String.Format(DiscogsApiUrls.UsersUrl, username));
-        using var response = await _httpClient.SendAsync(request, cancellationToken);
-
-        await response.CheckAndHandleHttpErrorCodes(cancellationToken);
-
-        var user = await response.Content.DeserializeAsJsonAsync<User>(cancellationToken);
-
-        return user;
-    }
-    #endregion
-
-
-    #region Collection Folders
-    /// <inheritdoc/>
-    public async Task<List<CollectionFolder>> GetCollectionFoldersAsync(string username, CancellationToken cancellationToken)
-    {
-        if (!IsAuthenticated)
-            throw new UnauthorizedDiscogsException();
-        if (String.IsNullOrWhiteSpace(username))
-            throw new ArgumentException(nameof(username));
-
-        using var request = _authenticationProvider.CreateAuthenticatedRequest(HttpMethod.Get, String.Format(DiscogsApiUrls.CollectionFoldersUrl, username));
-        using var response = await _httpClient.SendAsync(request, cancellationToken);
-
-        await response.CheckAndHandleHttpErrorCodes(cancellationToken);
-
-        var collectionFoldersResponse = await response.Content.DeserializeAsJsonAsync<CollectionFoldersResponse>(cancellationToken);
-
-        return collectionFoldersResponse.Folders;
-    }
-
-    /// <inheritdoc/>
-    public async Task<CollectionFolder> GetCollectionFolderAsync(string username, int folderId, CancellationToken cancellationToken)
-    {
-        if (!IsAuthenticated)
-            throw new UnauthorizedDiscogsException();
-        if (String.IsNullOrWhiteSpace(username))
-            throw new ArgumentException(nameof(username));
-
-        using var request = _authenticationProvider.CreateAuthenticatedRequest(HttpMethod.Get, $"{String.Format(DiscogsApiUrls.CollectionFoldersUrl, username)}/{folderId}");
-        using var response = await _httpClient.SendAsync(request, cancellationToken);
-
-        await response.CheckAndHandleHttpErrorCodes(cancellationToken);
-
-        var collectionFolder = await response.Content.DeserializeAsJsonAsync<CollectionFolder>(cancellationToken);
-
-        return collectionFolder;
-    }
-
-    /// <inheritdoc/>
-    public async Task<CollectionFolder> CreateCollectionFolderAsync(string username, string folderName, CancellationToken cancellationToken)
-    {
-        if (!IsAuthenticated)
-            throw new UnauthorizedDiscogsException();
-        if (String.IsNullOrWhiteSpace(username))
-            throw new ArgumentException(nameof(username));
-        if (String.IsNullOrWhiteSpace(folderName))
-            throw new ArgumentException(nameof(folderName));
-
-        using var request = _authenticationProvider.CreateAuthenticatedRequest(HttpMethod.Post, String.Format(DiscogsApiUrls.CollectionFoldersUrl, username));
-
-        request.Content = CreateJsonContent(new { Name = folderName });
-
-        using var response = await _httpClient.SendAsync(request, cancellationToken);
-
-        await response.CheckAndHandleHttpErrorCodes(cancellationToken);
-
-        var collectionFolder = await response.Content.DeserializeAsJsonAsync<CollectionFolder>(cancellationToken);
-
-        return collectionFolder;
-    }
-
-    /// <inheritdoc/>
-    public async Task<CollectionFolder> UpdateCollectionFolderAsync(string username, int folderId, string folderName, CancellationToken cancellationToken)
-    {
-        if (!IsAuthenticated)
-            throw new UnauthorizedDiscogsException();
-        if (String.IsNullOrWhiteSpace(username))
-            throw new ArgumentException(nameof(username));
-        if (String.IsNullOrWhiteSpace(folderName))
-            throw new ArgumentException(nameof(folderName));
-
-        using var request = _authenticationProvider.CreateAuthenticatedRequest(HttpMethod.Post, $"{String.Format(DiscogsApiUrls.CollectionFoldersUrl, username)}/{folderId}");
-
-        request.Content = CreateJsonContent(new { Name = folderName });
-
-        using var response = await _httpClient.SendAsync(request, cancellationToken);
-
-        await response.CheckAndHandleHttpErrorCodes(cancellationToken);
-
-        var collectionFolder = await response.Content.DeserializeAsJsonAsync<CollectionFolder>(cancellationToken);
-
-        return collectionFolder;
-    }
-
-    /// <inheritdoc/>
-    public async Task<bool> DeleteCollectionFolderAsync(string username, int folderId, CancellationToken cancellationToken)
-    {
-        if (!IsAuthenticated)
-            throw new UnauthorizedDiscogsException();
-        if (String.IsNullOrWhiteSpace(username))
-            throw new ArgumentException(nameof(username));
-
-        using var request = _authenticationProvider.CreateAuthenticatedRequest(HttpMethod.Delete, $"{String.Format(DiscogsApiUrls.CollectionFoldersUrl, username)}/{folderId}");
-        using var response = await _httpClient.SendAsync(request, cancellationToken);
-
-        await response.CheckAndHandleHttpErrorCodes(cancellationToken);
-
-        return response.StatusCode == HttpStatusCode.NoContent;
-    }
-    #endregion
-
-
-    #region Collection Items
-    /// <inheritdoc/>
-    public async Task<CollectionFolderReleasesResponse> GetCollectionFolderReleasesByFolderIdAsync(string username, int folderId, PaginationQueryParameters paginationQueryParameters, CancellationToken cancellationToken)
-    {
-        if (!IsAuthenticated)
-            throw new UnauthorizedDiscogsException();
-        if (String.IsNullOrWhiteSpace(username))
-            throw new ArgumentException(nameof(username));
-
-<<<<<<< HEAD
-        string url = QueryParameterHelper.AppendPaginationQuery(DiscogsApiUrls.CollectionFolderReleasesUrl, paginationQueryParameters);
-=======
-        string url = QueryParameterHelper.AppendPaginationQuery(String.Format(DiscogsApiUrls.CollectionFolderReleasesUrl, username, folderId), paginationQueryParameters);
->>>>>>> 23fb3763
-
-        using var request = _authenticationProvider.CreateAuthenticatedRequest(HttpMethod.Get, url);
-        using var response = await _httpClient.SendAsync(request, cancellationToken);
-
-        await response.CheckAndHandleHttpErrorCodes(cancellationToken);
-
-        var collectionFolderReleasesResponse = await response.Content.DeserializeAsJsonAsync<CollectionFolderReleasesResponse>(cancellationToken);
-
-        return collectionFolderReleasesResponse;
-    }
-
-    /// <inheritdoc/>
-    public async Task<CollectionFolderRelease> AddReleaseToCollectionFolderAsync(string username, int folderId, int releaseId, CancellationToken cancellationToken)
-    {
-        if (!IsAuthenticated)
-            throw new UnauthorizedDiscogsException();
-        if (String.IsNullOrWhiteSpace(username))
-            throw new ArgumentException(nameof(username));
-
-        using var request = _authenticationProvider.CreateAuthenticatedRequest(HttpMethod.Post, String.Format(DiscogsApiUrls.CollectionFolderAddReleaseUrl, username, folderId, releaseId));
-        using var response = await _httpClient.SendAsync(request, cancellationToken);
-
-        await response.CheckAndHandleHttpErrorCodes(cancellationToken);
-
-        var collectionFolderRelease = await response.Content.DeserializeAsJsonAsync<CollectionFolderRelease>(cancellationToken);
-
-        return collectionFolderRelease;
-    }
-
-    /// <inheritdoc/>
-    public async Task<bool> DeleteReleaseFromCollectionFolderAsync(string username, int folderId, int releaseId, int instanceId, CancellationToken cancellationToken)
-    {
-        if (!IsAuthenticated)
-            throw new UnauthorizedDiscogsException();
-        if (String.IsNullOrWhiteSpace(username))
-            throw new ArgumentException(nameof(username));
-
-        using var request = _authenticationProvider.CreateAuthenticatedRequest(HttpMethod.Delete, String.Format(DiscogsApiUrls.CollectionFolderDeleteReleaseUrl, username, folderId, releaseId, instanceId));
-        using var response = await _httpClient.SendAsync(request, cancellationToken);
-
-        await response.CheckAndHandleHttpErrorCodes(cancellationToken);
-
-        return response.StatusCode == HttpStatusCode.NoContent;
-    }
-    #endregion
-
-
-    #region Wantlist
-    /// <inheritdoc/>
-    public async Task<WantlistReleasesResponse> GetWantlistReleasesAsync(string username, PaginationQueryParameters paginationQueryParameters, CancellationToken cancellationToken)
-    {
-        if (!IsAuthenticated)
-            throw new UnauthorizedDiscogsException();
-        if (String.IsNullOrWhiteSpace(username))
-            throw new ArgumentException(nameof(username));
-
-        string url = QueryParameterHelper.AppendPaginationQuery(String.Format(DiscogsApiUrls.WantlistUrl, username), paginationQueryParameters);
-
-        using var request = _authenticationProvider.CreateAuthenticatedRequest(HttpMethod.Get, url);
-        using var response = await _httpClient.SendAsync(request, cancellationToken);
-
-        await response.CheckAndHandleHttpErrorCodes(cancellationToken);
-
-        var releasesResponse = await response.Content.DeserializeAsJsonAsync<WantlistReleasesResponse>(cancellationToken);
-
-        return releasesResponse;
-    }
-
-    /// <inheritdoc/>
-    public async Task<WantlistRelease> AddWantlistReleaseAsync(string username, int releaseId, CancellationToken cancellationToken)
-    {
-        if (!IsAuthenticated)
-            throw new UnauthorizedDiscogsException();
-        if (String.IsNullOrWhiteSpace(username))
-            throw new ArgumentException(nameof(username));
-
-        using var request = _authenticationProvider.CreateAuthenticatedRequest(HttpMethod.Put, String.Format(DiscogsApiUrls.WantlistReleaseUrl, username, releaseId));
-        using var response = await _httpClient.SendAsync(request, cancellationToken);
-
-        await response.CheckAndHandleHttpErrorCodes(cancellationToken);
-
-        var release = await response.Content.DeserializeAsJsonAsync<WantlistRelease>(cancellationToken);
-
-        return release;
-    }
-
-    /// <inheritdoc/>
-    public async Task<bool> DeleteWantlistReleaseAsync(string username, int releaseId, CancellationToken cancellationToken)
-    {
-        if (!IsAuthenticated)
-            throw new UnauthorizedDiscogsException();
-        if (String.IsNullOrWhiteSpace(username))
-            throw new ArgumentException(nameof(username));
-
-        using var request = _authenticationProvider.CreateAuthenticatedRequest(HttpMethod.Delete, String.Format(DiscogsApiUrls.WantlistReleaseUrl, username, releaseId));
-        using var response = await _httpClient.SendAsync(request, cancellationToken);
-
-        await response.CheckAndHandleHttpErrorCodes(cancellationToken);
-
-        return response.StatusCode == HttpStatusCode.NoContent;
-    }
-    #endregion
-
-
-    #region Database
-    /// <inheritdoc/>
-    public async Task<Artist> GetArtistAsync(int artistId, CancellationToken cancellationToken)
-    {
-        using var request = _authenticationProvider.CreateAuthenticatedRequest(HttpMethod.Get, String.Format(DiscogsApiUrls.ArtistsUrl, artistId));
-        using var response = await _httpClient.SendAsync(request, cancellationToken);
-
-        await response.CheckAndHandleHttpErrorCodes(cancellationToken);
-
-        var artist = await response.Content.DeserializeAsJsonAsync<Artist>(cancellationToken);
-
-        return artist;
-    }
-
-    /// <inheritdoc/>
-    public async Task<ArtistReleasesResponse> GetArtistReleasesAsync(int artistId, PaginationQueryParameters paginationQueryParameters, CancellationToken cancellationToken)
-    {
-        string url = QueryParameterHelper.AppendPaginationQuery(String.Format(DiscogsApiUrls.ArtistReleasesUrl, artistId), paginationQueryParameters);
-
-        using var request = _authenticationProvider.CreateAuthenticatedRequest(HttpMethod.Get, url);
-        using var response = await _httpClient.SendAsync(request, cancellationToken);
-
-        await response.CheckAndHandleHttpErrorCodes(cancellationToken);
-
-        var releasesResponse = await response.Content.DeserializeAsJsonAsync<ArtistReleasesResponse>(cancellationToken);
-
-        return releasesResponse;
-    }
-
-    /// <inheritdoc/>
-    public async Task<MasterRelease> GetMasterReleaseAsync(int masterReleaseId, CancellationToken cancellationToken)
-    {
-        using var request = _authenticationProvider.CreateAuthenticatedRequest(HttpMethod.Get, String.Format(DiscogsApiUrls.MasterReleasesUrl, masterReleaseId));
-        using var response = await _httpClient.SendAsync(request, cancellationToken);
-
-        await response.CheckAndHandleHttpErrorCodes(cancellationToken);
-
-        var masterRelease = await response.Content.DeserializeAsJsonAsync<MasterRelease>(cancellationToken);
-
-        return masterRelease;
-    }
-
-    /// <inheritdoc/>
-    public async Task<Release> GetReleaseAsync(int releaseId, CancellationToken cancellationToken)
-    {
-        using var request = _authenticationProvider.CreateAuthenticatedRequest(HttpMethod.Get, String.Format(DiscogsApiUrls.ReleasesUrl, releaseId));
-        using var response = await _httpClient.SendAsync(request, cancellationToken);
-
-        await response.CheckAndHandleHttpErrorCodes(cancellationToken);
-
-        var release = await response.Content.DeserializeAsJsonAsync<Release>(cancellationToken);
-
-        return release;
-    }
-
-    /// <inheritdoc/>
-    public async Task<ReleaseCommunityRatingResponse> GetReleaseCommunityRatingAsync(int releaseId, CancellationToken cancellationToken)
-    {
-        using var request = _authenticationProvider.CreateAuthenticatedRequest(HttpMethod.Get, String.Format(DiscogsApiUrls.ReleaseCommunityRatingsUrl, releaseId));
-        using var response = await _httpClient.SendAsync(request, cancellationToken);
-
-        await response.CheckAndHandleHttpErrorCodes(cancellationToken);
-
-        var rating = await response.Content.DeserializeAsJsonAsync<ReleaseCommunityRatingResponse>(cancellationToken);
-
-        return rating;
-    }
-
-    /// <inheritdoc/>
-    public async Task<Label> GetLabelAsync(int labelId, CancellationToken cancellationToken)
-    {
-        using var request = _authenticationProvider.CreateAuthenticatedRequest(HttpMethod.Get, String.Format(DiscogsApiUrls.LabelsUrl, labelId));
-        using var response = await _httpClient.SendAsync(request, cancellationToken);
-
-        await response.CheckAndHandleHttpErrorCodes(cancellationToken);
-
-        var label = await response.Content.DeserializeAsJsonAsync<Label>(cancellationToken);
-
-        return label;
-    }
-
-    /// <inheritdoc/>
-    public async Task<LabelReleasesResponse> GetLabelReleasesAsync(int labelId, PaginationQueryParameters paginationQueryParameters, CancellationToken cancellationToken)
-    {
-        string url = QueryParameterHelper.AppendPaginationQuery(String.Format(DiscogsApiUrls.LabelReleasesUrl, labelId), paginationQueryParameters);
-
-        using var request = _authenticationProvider.CreateAuthenticatedRequest(HttpMethod.Get, url);
-        using var response = await _httpClient.SendAsync(request, cancellationToken);
-
-        await response.CheckAndHandleHttpErrorCodes(cancellationToken);
-
-        var releasesResponse = await response.Content.DeserializeAsJsonAsync<LabelReleasesResponse>(cancellationToken);
-
-        return releasesResponse;
-    }
-
-    /// <inheritdoc/>
-    public async Task<SearchResultsResponse> SearchDatabaseAsync(SearchQueryParameters searchQueryParameters, PaginationQueryParameters paginationQueryParameters, CancellationToken cancellationToken)
-    {
-        string url = QueryParameterHelper.AppendSearchQueryWithPagination(DiscogsApiUrls.SearchUrl, searchQueryParameters, paginationQueryParameters);
-
-        using var request = _authenticationProvider.CreateAuthenticatedRequest(HttpMethod.Get, url);
-        using var response = await _httpClient.SendAsync(request, cancellationToken);
-
-        await response.CheckAndHandleHttpErrorCodes(cancellationToken);
-
-        var content = await response.Content.ReadAsStringAsync();
-        var searchResultsResponse = await response.Content.DeserializeAsJsonAsync<SearchResultsResponse>(cancellationToken);
-
-        return searchResultsResponse;
-    }
-    #endregion
-
-
-    /// <summary>
-    /// Helper method to create a Json payload for a request.
-    /// </summary>
-    /// <typeparam name="T">The type of the serialized payload.</typeparam>
-    /// <param name="payload">The payload to serialize.</param>
-    /// <returns>the serialized payload in a <see cref="StringContent"/>.</returns>
-    private StringContent CreateJsonContent<T>(T payload)
-    {
-        string json = payload.SerializeAsJson<T>();
-
-        var stringContent = new StringContent(json, System.Text.Encoding.UTF8, "application/json");
-
-        return stringContent;
-    }
-}
+﻿using System.Net;
+using DiscogsApiClient.Authentication;
+using DiscogsApiClient.Contract;
+using DiscogsApiClient.Exceptions;
+using DiscogsApiClient.QueryParameters;
+using DiscogsApiClient.Serialization;
+
+namespace DiscogsApiClient;
+
+/// <summary>
+/// The Discogs api client for making requests to the Discogs api.
+/// <para/>
+/// It needs an <see cref="IAuthenticationProvider"/> and an initial call to <see cref="DiscogsApiClient.AuthenticateAsync"/>
+/// with the corresponding <see cref="IAuthenticationRequest"/> to make the authenticated requests.
+/// </summary>
+public sealed class DiscogsApiClient : IDiscogsApiClient
+{
+    private readonly HttpClient _httpClient;
+    private readonly IAuthenticationProvider _authenticationProvider;
+
+    /// <inheritdoc/>
+    public bool IsAuthenticated => _authenticationProvider.IsAuthenticated;
+
+
+    /// <summary>
+    /// Creates a new <see cref="DiscogsApiClient"/> with injectable options.
+    /// </summary>
+    /// <param name="httpClient">The HttpClient to be used for the requests.</param>
+    /// <param name="authenticationProvider">An implementation of the <see cref="IAuthenticationProvider"/> for the authentication method to be used.</param>
+    public DiscogsApiClient(HttpClient httpClient, IAuthenticationProvider authenticationProvider)
+    {
+        _httpClient = httpClient;
+        _authenticationProvider = authenticationProvider;
+    }
+
+
+    /// <inheritdoc/>
+    public async Task<IAuthenticationResponse> AuthenticateAsync(IAuthenticationRequest authenticationRequest, CancellationToken cancellationToken)
+    {
+        return await _authenticationProvider.AuthenticateAsync(authenticationRequest, cancellationToken);
+    }
+
+
+    #region User
+    /// <inheritdoc/>
+    public async Task<Identity> GetIdentityAsync(CancellationToken cancellationToken)
+    {
+        if (!IsAuthenticated)
+            throw new UnauthorizedDiscogsException();
+
+        using var request = _authenticationProvider.CreateAuthenticatedRequest(HttpMethod.Get, DiscogsApiUrls.OAuthIdentityUrl);
+        using var response = await _httpClient.SendAsync(request, cancellationToken);
+
+        await response.CheckAndHandleHttpErrorCodes(cancellationToken);
+
+        var identity = await response.Content.DeserializeAsJsonAsync<Identity>(cancellationToken);
+
+        return identity;
+    }
+
+    /// <inheritdoc/>
+    public async Task<User> GetUserAsync(string username, CancellationToken cancellationToken)
+    {
+        if (!IsAuthenticated)
+            throw new UnauthorizedDiscogsException();
+        if (String.IsNullOrWhiteSpace(username))
+            throw new ArgumentException(nameof(username));
+
+        using var request = _authenticationProvider.CreateAuthenticatedRequest(HttpMethod.Get, String.Format(DiscogsApiUrls.UsersUrl, username));
+        using var response = await _httpClient.SendAsync(request, cancellationToken);
+
+        await response.CheckAndHandleHttpErrorCodes(cancellationToken);
+
+        var user = await response.Content.DeserializeAsJsonAsync<User>(cancellationToken);
+
+        return user;
+    }
+    #endregion
+
+
+    #region Collection Folders
+    /// <inheritdoc/>
+    public async Task<List<CollectionFolder>> GetCollectionFoldersAsync(string username, CancellationToken cancellationToken)
+    {
+        if (!IsAuthenticated)
+            throw new UnauthorizedDiscogsException();
+        if (String.IsNullOrWhiteSpace(username))
+            throw new ArgumentException(nameof(username));
+
+        using var request = _authenticationProvider.CreateAuthenticatedRequest(HttpMethod.Get, String.Format(DiscogsApiUrls.CollectionFoldersUrl, username));
+        using var response = await _httpClient.SendAsync(request, cancellationToken);
+
+        await response.CheckAndHandleHttpErrorCodes(cancellationToken);
+
+        var collectionFoldersResponse = await response.Content.DeserializeAsJsonAsync<CollectionFoldersResponse>(cancellationToken);
+
+        return collectionFoldersResponse.Folders;
+    }
+
+    /// <inheritdoc/>
+    public async Task<CollectionFolder> GetCollectionFolderAsync(string username, int folderId, CancellationToken cancellationToken)
+    {
+        if (!IsAuthenticated)
+            throw new UnauthorizedDiscogsException();
+        if (String.IsNullOrWhiteSpace(username))
+            throw new ArgumentException(nameof(username));
+
+        using var request = _authenticationProvider.CreateAuthenticatedRequest(HttpMethod.Get, $"{String.Format(DiscogsApiUrls.CollectionFoldersUrl, username)}/{folderId}");
+        using var response = await _httpClient.SendAsync(request, cancellationToken);
+
+        await response.CheckAndHandleHttpErrorCodes(cancellationToken);
+
+        var collectionFolder = await response.Content.DeserializeAsJsonAsync<CollectionFolder>(cancellationToken);
+
+        return collectionFolder;
+    }
+
+    /// <inheritdoc/>
+    public async Task<CollectionFolder> CreateCollectionFolderAsync(string username, string folderName, CancellationToken cancellationToken)
+    {
+        if (!IsAuthenticated)
+            throw new UnauthorizedDiscogsException();
+        if (String.IsNullOrWhiteSpace(username))
+            throw new ArgumentException(nameof(username));
+        if (String.IsNullOrWhiteSpace(folderName))
+            throw new ArgumentException(nameof(folderName));
+
+        using var request = _authenticationProvider.CreateAuthenticatedRequest(HttpMethod.Post, String.Format(DiscogsApiUrls.CollectionFoldersUrl, username));
+
+        request.Content = CreateJsonContent(new { Name = folderName });
+
+        using var response = await _httpClient.SendAsync(request, cancellationToken);
+
+        await response.CheckAndHandleHttpErrorCodes(cancellationToken);
+
+        var collectionFolder = await response.Content.DeserializeAsJsonAsync<CollectionFolder>(cancellationToken);
+
+        return collectionFolder;
+    }
+
+    /// <inheritdoc/>
+    public async Task<CollectionFolder> UpdateCollectionFolderAsync(string username, int folderId, string folderName, CancellationToken cancellationToken)
+    {
+        if (!IsAuthenticated)
+            throw new UnauthorizedDiscogsException();
+        if (String.IsNullOrWhiteSpace(username))
+            throw new ArgumentException(nameof(username));
+        if (String.IsNullOrWhiteSpace(folderName))
+            throw new ArgumentException(nameof(folderName));
+
+        using var request = _authenticationProvider.CreateAuthenticatedRequest(HttpMethod.Post, $"{String.Format(DiscogsApiUrls.CollectionFoldersUrl, username)}/{folderId}");
+
+        request.Content = CreateJsonContent(new { Name = folderName });
+
+        using var response = await _httpClient.SendAsync(request, cancellationToken);
+
+        await response.CheckAndHandleHttpErrorCodes(cancellationToken);
+
+        var collectionFolder = await response.Content.DeserializeAsJsonAsync<CollectionFolder>(cancellationToken);
+
+        return collectionFolder;
+    }
+
+    /// <inheritdoc/>
+    public async Task<bool> DeleteCollectionFolderAsync(string username, int folderId, CancellationToken cancellationToken)
+    {
+        if (!IsAuthenticated)
+            throw new UnauthorizedDiscogsException();
+        if (String.IsNullOrWhiteSpace(username))
+            throw new ArgumentException(nameof(username));
+
+        using var request = _authenticationProvider.CreateAuthenticatedRequest(HttpMethod.Delete, $"{String.Format(DiscogsApiUrls.CollectionFoldersUrl, username)}/{folderId}");
+        using var response = await _httpClient.SendAsync(request, cancellationToken);
+
+        await response.CheckAndHandleHttpErrorCodes(cancellationToken);
+
+        return response.StatusCode == HttpStatusCode.NoContent;
+    }
+    #endregion
+
+
+    #region Collection Items
+    /// <inheritdoc/>
+    public async Task<CollectionFolderReleasesResponse> GetCollectionFolderReleasesByFolderIdAsync(string username, int folderId, PaginationQueryParameters paginationQueryParameters, CancellationToken cancellationToken)
+    {
+        if (!IsAuthenticated)
+            throw new UnauthorizedDiscogsException();
+        if (String.IsNullOrWhiteSpace(username))
+            throw new ArgumentException(nameof(username));
+
+        string url = QueryParameterHelper.AppendPaginationQuery(String.Format(DiscogsApiUrls.CollectionFolderReleasesUrl, username, folderId), paginationQueryParameters);
+
+        using var request = _authenticationProvider.CreateAuthenticatedRequest(HttpMethod.Get, url);
+        using var response = await _httpClient.SendAsync(request, cancellationToken);
+
+        await response.CheckAndHandleHttpErrorCodes(cancellationToken);
+
+        var collectionFolderReleasesResponse = await response.Content.DeserializeAsJsonAsync<CollectionFolderReleasesResponse>(cancellationToken);
+
+        return collectionFolderReleasesResponse;
+    }
+
+    /// <inheritdoc/>
+    public async Task<CollectionFolderRelease> AddReleaseToCollectionFolderAsync(string username, int folderId, int releaseId, CancellationToken cancellationToken)
+    {
+        if (!IsAuthenticated)
+            throw new UnauthorizedDiscogsException();
+        if (String.IsNullOrWhiteSpace(username))
+            throw new ArgumentException(nameof(username));
+
+        using var request = _authenticationProvider.CreateAuthenticatedRequest(HttpMethod.Post, String.Format(DiscogsApiUrls.CollectionFolderAddReleaseUrl, username, folderId, releaseId));
+        using var response = await _httpClient.SendAsync(request, cancellationToken);
+
+        await response.CheckAndHandleHttpErrorCodes(cancellationToken);
+
+        var collectionFolderRelease = await response.Content.DeserializeAsJsonAsync<CollectionFolderRelease>(cancellationToken);
+
+        return collectionFolderRelease;
+    }
+
+    /// <inheritdoc/>
+    public async Task<bool> DeleteReleaseFromCollectionFolderAsync(string username, int folderId, int releaseId, int instanceId, CancellationToken cancellationToken)
+    {
+        if (!IsAuthenticated)
+            throw new UnauthorizedDiscogsException();
+        if (String.IsNullOrWhiteSpace(username))
+            throw new ArgumentException(nameof(username));
+
+        using var request = _authenticationProvider.CreateAuthenticatedRequest(HttpMethod.Delete, String.Format(DiscogsApiUrls.CollectionFolderDeleteReleaseUrl, username, folderId, releaseId, instanceId));
+        using var response = await _httpClient.SendAsync(request, cancellationToken);
+
+        await response.CheckAndHandleHttpErrorCodes(cancellationToken);
+
+        return response.StatusCode == HttpStatusCode.NoContent;
+    }
+    #endregion
+
+
+    #region Wantlist
+    /// <inheritdoc/>
+    public async Task<WantlistReleasesResponse> GetWantlistReleasesAsync(string username, PaginationQueryParameters paginationQueryParameters, CancellationToken cancellationToken)
+    {
+        if (!IsAuthenticated)
+            throw new UnauthorizedDiscogsException();
+        if (String.IsNullOrWhiteSpace(username))
+            throw new ArgumentException(nameof(username));
+
+        string url = QueryParameterHelper.AppendPaginationQuery(String.Format(DiscogsApiUrls.WantlistUrl, username), paginationQueryParameters);
+
+        using var request = _authenticationProvider.CreateAuthenticatedRequest(HttpMethod.Get, url);
+        using var response = await _httpClient.SendAsync(request, cancellationToken);
+
+        await response.CheckAndHandleHttpErrorCodes(cancellationToken);
+
+        var releasesResponse = await response.Content.DeserializeAsJsonAsync<WantlistReleasesResponse>(cancellationToken);
+
+        return releasesResponse;
+    }
+
+    /// <inheritdoc/>
+    public async Task<WantlistRelease> AddWantlistReleaseAsync(string username, int releaseId, CancellationToken cancellationToken)
+    {
+        if (!IsAuthenticated)
+            throw new UnauthorizedDiscogsException();
+        if (String.IsNullOrWhiteSpace(username))
+            throw new ArgumentException(nameof(username));
+
+        using var request = _authenticationProvider.CreateAuthenticatedRequest(HttpMethod.Put, String.Format(DiscogsApiUrls.WantlistReleaseUrl, username, releaseId));
+        using var response = await _httpClient.SendAsync(request, cancellationToken);
+
+        await response.CheckAndHandleHttpErrorCodes(cancellationToken);
+
+        var release = await response.Content.DeserializeAsJsonAsync<WantlistRelease>(cancellationToken);
+
+        return release;
+    }
+
+    /// <inheritdoc/>
+    public async Task<bool> DeleteWantlistReleaseAsync(string username, int releaseId, CancellationToken cancellationToken)
+    {
+        if (!IsAuthenticated)
+            throw new UnauthorizedDiscogsException();
+        if (String.IsNullOrWhiteSpace(username))
+            throw new ArgumentException(nameof(username));
+
+        using var request = _authenticationProvider.CreateAuthenticatedRequest(HttpMethod.Delete, String.Format(DiscogsApiUrls.WantlistReleaseUrl, username, releaseId));
+        using var response = await _httpClient.SendAsync(request, cancellationToken);
+
+        await response.CheckAndHandleHttpErrorCodes(cancellationToken);
+
+        return response.StatusCode == HttpStatusCode.NoContent;
+    }
+    #endregion
+
+
+    #region Database
+    /// <inheritdoc/>
+    public async Task<Artist> GetArtistAsync(int artistId, CancellationToken cancellationToken)
+    {
+        using var request = _authenticationProvider.CreateAuthenticatedRequest(HttpMethod.Get, String.Format(DiscogsApiUrls.ArtistsUrl, artistId));
+        using var response = await _httpClient.SendAsync(request, cancellationToken);
+
+        await response.CheckAndHandleHttpErrorCodes(cancellationToken);
+
+        var artist = await response.Content.DeserializeAsJsonAsync<Artist>(cancellationToken);
+
+        return artist;
+    }
+
+    /// <inheritdoc/>
+    public async Task<ArtistReleasesResponse> GetArtistReleasesAsync(int artistId, PaginationQueryParameters paginationQueryParameters, CancellationToken cancellationToken)
+    {
+        string url = QueryParameterHelper.AppendPaginationQuery(String.Format(DiscogsApiUrls.ArtistReleasesUrl, artistId), paginationQueryParameters);
+
+        using var request = _authenticationProvider.CreateAuthenticatedRequest(HttpMethod.Get, url);
+        using var response = await _httpClient.SendAsync(request, cancellationToken);
+
+        await response.CheckAndHandleHttpErrorCodes(cancellationToken);
+
+        var releasesResponse = await response.Content.DeserializeAsJsonAsync<ArtistReleasesResponse>(cancellationToken);
+
+        return releasesResponse;
+    }
+
+    /// <inheritdoc/>
+    public async Task<MasterRelease> GetMasterReleaseAsync(int masterReleaseId, CancellationToken cancellationToken)
+    {
+        using var request = _authenticationProvider.CreateAuthenticatedRequest(HttpMethod.Get, String.Format(DiscogsApiUrls.MasterReleasesUrl, masterReleaseId));
+        using var response = await _httpClient.SendAsync(request, cancellationToken);
+
+        await response.CheckAndHandleHttpErrorCodes(cancellationToken);
+
+        var masterRelease = await response.Content.DeserializeAsJsonAsync<MasterRelease>(cancellationToken);
+
+        return masterRelease;
+    }
+
+    /// <inheritdoc/>
+    public async Task<Release> GetReleaseAsync(int releaseId, CancellationToken cancellationToken)
+    {
+        using var request = _authenticationProvider.CreateAuthenticatedRequest(HttpMethod.Get, String.Format(DiscogsApiUrls.ReleasesUrl, releaseId));
+        using var response = await _httpClient.SendAsync(request, cancellationToken);
+
+        await response.CheckAndHandleHttpErrorCodes(cancellationToken);
+
+        var release = await response.Content.DeserializeAsJsonAsync<Release>(cancellationToken);
+
+        return release;
+    }
+
+    /// <inheritdoc/>
+    public async Task<ReleaseCommunityRatingResponse> GetReleaseCommunityRatingAsync(int releaseId, CancellationToken cancellationToken)
+    {
+        using var request = _authenticationProvider.CreateAuthenticatedRequest(HttpMethod.Get, String.Format(DiscogsApiUrls.ReleaseCommunityRatingsUrl, releaseId));
+        using var response = await _httpClient.SendAsync(request, cancellationToken);
+
+        await response.CheckAndHandleHttpErrorCodes(cancellationToken);
+
+        var rating = await response.Content.DeserializeAsJsonAsync<ReleaseCommunityRatingResponse>(cancellationToken);
+
+        return rating;
+    }
+
+    /// <inheritdoc/>
+    public async Task<Label> GetLabelAsync(int labelId, CancellationToken cancellationToken)
+    {
+        using var request = _authenticationProvider.CreateAuthenticatedRequest(HttpMethod.Get, String.Format(DiscogsApiUrls.LabelsUrl, labelId));
+        using var response = await _httpClient.SendAsync(request, cancellationToken);
+
+        await response.CheckAndHandleHttpErrorCodes(cancellationToken);
+
+        var label = await response.Content.DeserializeAsJsonAsync<Label>(cancellationToken);
+
+        return label;
+    }
+
+    /// <inheritdoc/>
+    public async Task<LabelReleasesResponse> GetLabelReleasesAsync(int labelId, PaginationQueryParameters paginationQueryParameters, CancellationToken cancellationToken)
+    {
+        string url = QueryParameterHelper.AppendPaginationQuery(String.Format(DiscogsApiUrls.LabelReleasesUrl, labelId), paginationQueryParameters);
+
+        using var request = _authenticationProvider.CreateAuthenticatedRequest(HttpMethod.Get, url);
+        using var response = await _httpClient.SendAsync(request, cancellationToken);
+
+        await response.CheckAndHandleHttpErrorCodes(cancellationToken);
+
+        var releasesResponse = await response.Content.DeserializeAsJsonAsync<LabelReleasesResponse>(cancellationToken);
+
+        return releasesResponse;
+    }
+
+    /// <inheritdoc/>
+    public async Task<SearchResultsResponse> SearchDatabaseAsync(SearchQueryParameters searchQueryParameters, PaginationQueryParameters paginationQueryParameters, CancellationToken cancellationToken)
+    {
+        string url = QueryParameterHelper.AppendSearchQueryWithPagination(DiscogsApiUrls.SearchUrl, searchQueryParameters, paginationQueryParameters);
+
+        using var request = _authenticationProvider.CreateAuthenticatedRequest(HttpMethod.Get, url);
+        using var response = await _httpClient.SendAsync(request, cancellationToken);
+
+        await response.CheckAndHandleHttpErrorCodes(cancellationToken);
+
+        var content = await response.Content.ReadAsStringAsync();
+        var searchResultsResponse = await response.Content.DeserializeAsJsonAsync<SearchResultsResponse>(cancellationToken);
+
+        return searchResultsResponse;
+    }
+    #endregion
+
+
+    /// <summary>
+    /// Helper method to create a Json payload for a request.
+    /// </summary>
+    /// <typeparam name="T">The type of the serialized payload.</typeparam>
+    /// <param name="payload">The payload to serialize.</param>
+    /// <returns>the serialized payload in a <see cref="StringContent"/>.</returns>
+    private StringContent CreateJsonContent<T>(T payload)
+    {
+        string json = payload.SerializeAsJson<T>();
+
+        var stringContent = new StringContent(json, System.Text.Encoding.UTF8, "application/json");
+
+        return stringContent;
+    }
+}